package config

// LLMConfig
type LLMConfig struct {
	Endpoint          string
	FuncCallingModels []string
}

// Config holds all service configuration
type Config struct {
	// Server configuration
	Host string
	Port int

	// Token processing configuration
	TokenThreshold int

	// Semantic API configuration
	SemanticApiEndpoint    string
	TopK                   int
	SemanticScoreThreshold float64

	// Logging configuration
	LogFilePath        string
	LokiEndpoint       string
	LogScanIntervalSec int

	// Model configuration
	SummaryModel               string
	SummaryModelTokenThreshold int
	ClassifyModel              string

	// Split system prompt
	SystemPromptSplitStr string

	// used recent user prompt messages nums
	RecentUserMsgUsedNums int

<<<<<<< HEAD
	LLM LLMConfig
=======
	//Department configuration
	DepartmentApiEndpoint string
>>>>>>> 76a45b43
}<|MERGE_RESOLUTION|>--- conflicted
+++ resolved
@@ -36,10 +36,8 @@
 	// used recent user prompt messages nums
 	RecentUserMsgUsedNums int
 
-<<<<<<< HEAD
-	LLM LLMConfig
-=======
 	//Department configuration
 	DepartmentApiEndpoint string
->>>>>>> 76a45b43
+
+	LLM LLMConfig
 }